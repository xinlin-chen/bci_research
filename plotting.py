--- conflicted
+++ resolved
@@ -16,7 +16,6 @@
 
 
 def split_cmap(cmap_a_str,cmap_b_str,y,split,a_range=[0,1],b_range=[0,1],flip_a=False,flip_b=True):
-<<<<<<< HEAD
     """Set up dual colormaps (e.g. one for pos, one for neg results).
     
     Args:
@@ -32,23 +31,6 @@
     Returns:
         new_cmap (colors.LinearSegmentedColormap): dual colormap
     """
-=======
-	"""Set up dual colormaps (e.g. one for pos, one for neg results).
-	
-	Args:
-		cmap_a_str (str): name of colormap A (must be built-in colormap), e.g., 'Greys'
-		cmap_b_str (str): name of colormap B, e.g., 'winter'
-		y (Array[float]): data being plotted
-		split (float): point at which colormap changes
-		a_range (list[Union[float,int]]): range of colormap A to show
-		b_range (list[Union[float,int]]): range of colormap B to show
-		flip_a (bool): flip colormap A?
-		flip_b (bool): flip colormap B?
-	
-	Returns:
-		new_cmap (colors.LinearSegmentedColormap): dual colormap
-	"""
->>>>>>> d2ff4865
     cmap_a = cm.get_cmap(cmap_a_str)
     cmap_b = cm.get_cmap(cmap_b_str)
     
